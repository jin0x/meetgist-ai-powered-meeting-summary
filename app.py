--- conflicted
+++ resolved
@@ -1,376 +1,275 @@
-import streamlit as st
-<<<<<<< HEAD
-=======
-import json
->>>>>>> e51180cb
-from pathlib import Path
-from datetime import datetime
-from src.transcriber import LemurTranscriber
-from src.utils import save_uploaded_file, get_unique_filename
-<<<<<<< HEAD
-=======
-from src.db import DatabaseManager
->>>>>>> e51180cb
-from config import ASSEMBLYAI_API_KEY
-
-# Page configuration (MUST BE THE FIRST STREAMLIT COMMAND)
-st.set_page_config(page_title="Meeting Summary & Decision Tracker", layout="wide")
-
-# Custom CSS for styling
-def local_css(file_name):
-    with open(file_name) as f:
-        st.markdown(f'<style>{f.read()}</style>', unsafe_allow_html=True)
-
-try:
-    local_css("styles.css")
-except FileNotFoundError:
-    st.warning("styles.css not found. Using default styling.")
-
-# Initialize session state
-if "current_tab" not in st.session_state:
-    st.session_state.current_tab = "Instructions"
-
-if 'transcriber' not in st.session_state:
-    st.session_state.transcriber = LemurTranscriber(ASSEMBLYAI_API_KEY)
-
-<<<<<<< HEAD
-if 'transcripts' not in st.session_state:
-    st.session_state.transcripts = []
-=======
-# Initialize database manager in session state
-if 'db' not in st.session_state:
-    st.session_state.db = DatabaseManager()
->>>>>>> e51180cb
-
-# Sidebar for navigation
-st.sidebar.title("Navigation")
-tabs = ["Instructions", "Transcript Management", "Generate Summary"]
-tab = st.sidebar.radio("Go to", tabs, index=tabs.index(st.session_state.current_tab))
-
-# Instructions Tab
-if tab == "Instructions":
-    st.session_state.current_tab = "Instructions"
-    st.title("Welcome to the Meeting Summary & Decision Tracker")
-    st.write("""
-    This application helps you manage meeting transcripts, generate summaries, and track decisions.
-    Please follow the instructions below to get started.
-    """)
-
-    st.header("Instructions")
-    st.write("""
-    1. **Transcript Management Tab:** Upload audio files or text transcripts for processing.
-    2. **Generate Summary Tab:** Select a processed transcript to generate summary and key points.
-    """)
-
-    if st.button("Get Started"):
-        st.session_state.current_tab = "Transcript Management"
-        st.rerun()
-
-# Transcript Management Tab
-elif tab == "Transcript Management":
-    st.session_state.current_tab = "Transcript Management"
-    st.title("Transcript Management")
-
-    # Upload Section
-    st.header("Upload Transcript")
-    upload_type = st.radio("Choose Upload Type", ["Audio File", "Text Transcript"])
-
-    if upload_type == "Audio File":
-        col1, col2 = st.columns([2, 1])
-        with col1:
-            uploaded_file = st.file_uploader(
-                "Upload Audio File (WAV/MP3)",
-                type=["wav", "mp3"],
-                help="Upload an audio file for transcription"
-            )
-
-        with col2:
-            meeting_title = st.text_input(
-                "Meeting Title",
-                placeholder="Enter a title for this meeting",
-                help="This will help identify the transcript later"
-            )
-
-        if uploaded_file and meeting_title and st.button("Transcribe Audio"):
-            with st.spinner("Processing audio file..."):
-                try:
-                    # Save uploaded file
-                    file_path, error = save_uploaded_file(uploaded_file)
-                    if error:
-                        st.error(f"Error saving file: {error}")
-                        st.stop()
-
-                    # Create transcripts directory if it doesn't exist
-                    transcripts_dir = Path("transcripts")
-                    transcripts_dir.mkdir(exist_ok=True)
-
-                    # Generate output path using meeting title
-                    safe_title = "".join(c if c.isalnum() else "_" for c in meeting_title)
-                    output_path = get_unique_filename(f"transcripts/{safe_title}.json")
-
-<<<<<<< HEAD
-                    # Transcribe
-=======
-                    # Transcribe with file output
->>>>>>> e51180cb
-                    result = st.session_state.transcriber.transcribe(
-                        audio_path=file_path,
-                        output_path=output_path
-                    )
-
-<<<<<<< HEAD
-                    # Add to transcripts list
-                    transcript_info = {
-                        "title": meeting_title,
-                        "source_type": "Audio",
-                        "timestamp": datetime.now().strftime("%Y-%m-%d %H:%M"),
-                        "file_path": output_path,
-                        "content": result
-                    }
-                    st.session_state.transcripts.append(transcript_info)
-
-                    # Show success and preview
-                    st.success("✅ Transcription completed successfully!")
-
-                    with st.expander("Show Preview"):
-                        st.subheader("Transcript Preview:")
-                        for segment in result["segments"][:3]:
-                            st.markdown(f"**{segment['speaker']}** ({segment['start']:.1f}s - {segment['end']:.1f}s):")
-                            st.markdown(f"> {segment['text']}")
-
-                        st.info("Note: This is just a preview. Full transcript available in Generate Summary tab.")
-=======
-                    # Save to database
-                    # saved_transcript = st.session_state.db.save_transcript(
-                    #     title=meeting_title,
-                    #     content=json.dumps(result),
-                    #     source_type='audio'
-                    # )
-
-                    # if saved_transcript:
-                    if result:
-                        st.success("✅ Transcription completed and saved to both database and file!")
-
-                        with st.expander("Show Preview"):
-                            st.subheader("Transcript Preview:")
-                            for segment in result["segments"][:3]:
-                                st.markdown(f"**{segment['speaker']}** ({segment['start']:.1f}s - {segment['end']:.1f}s):")
-                                st.markdown(f"> {segment['text']}")
-
-                            st.info(f"""
-                            Note: Transcript saved in two locations:
-                            - Database (for application use)
-                            - JSON file at: {output_path} (for backup/external use)
-                            """)
-                    else:
-                        st.error("Failed to save transcript to database.")
-                        st.warning(f"However, the transcript was saved to file at: {output_path}")
->>>>>>> e51180cb
-
-                except Exception as e:
-                    st.error(f"Transcription failed: {str(e)}")
-                    st.error("Please try again or contact support if the problem persists.")
-                finally:
-                    # Clean up uploaded file
-                    if file_path and Path(file_path).exists():
-                        Path(file_path).unlink()
-
-    elif upload_type == "Text Transcript":
-<<<<<<< HEAD
-        text_transcript = st.text_area(
-            "Paste Text Transcript",
-            placeholder="Paste your text transcript here...",
-            height=300
-        )
-        if st.button("Process Text") and text_transcript:
-            st.info("Text transcript processing will be implemented in future updates.")
-
-    # List of Saved Transcripts
-    if st.session_state.transcripts:
-        st.header("Saved Transcripts")
-        transcript_data = {
-            "Meeting Title": [],
-            "Source Type": [],
-            "Timestamp": []
-        }
-
-        for transcript in st.session_state.transcripts:
-            transcript_data["Meeting Title"].append(transcript["title"])
-            transcript_data["Source Type"].append(transcript["source_type"])
-            transcript_data["Timestamp"].append(transcript["timestamp"])
-=======
-        col1, col2 = st.columns([2, 1])
-        with col1:
-            text_transcript = st.text_area(
-                "Paste Text Transcript",
-                placeholder="Paste your text transcript here...",
-                height=300
-            )
-        with col2:
-            meeting_title = st.text_input(
-                "Meeting Title",
-                placeholder="Enter a title for this meeting",
-                help="This will help identify the transcript later"
-            )
-
-        if meeting_title and text_transcript and st.button("Process Text"):
-            try:
-                # Save to database
-                saved_transcript = st.session_state.db.save_transcript(
-                    title=meeting_title,
-                    content=text_transcript,
-                    source_type='text'
-                )
-
-                if saved_transcript:
-                    st.success("✅ Text transcript saved successfully!")
-                else:
-                    st.error("Failed to save transcript to database.")
-
-            except Exception as e:
-                st.error(f"Failed to process transcript: {str(e)}")
-
-    # List of Saved Transcripts
-    st.header("Saved Transcripts")
-    transcripts = st.session_state.db.get_all_transcripts()
-
-    if transcripts:
-        transcript_data = {
-            "Meeting Title": [],
-            "Source Type": [],
-            "Created At": []
-        }
-
-        for transcript in transcripts:
-            transcript_data["Meeting Title"].append(transcript["meeting_title"])
-            transcript_data["Source Type"].append(transcript["source_type"])
-            transcript_data["Created At"].append(
-                transcript["created_at"].split("T")[0]  # Show only date part
-            )
->>>>>>> e51180cb
-
-        st.table(transcript_data)
-    else:
-        st.info("No transcripts available yet. Upload an audio file or text to get started!")
-
-# Generate Summary Tab
-elif tab == "Generate Summary":
-    st.session_state.current_tab = "Generate Summary"
-    st.title("Generate Summary")
-
-<<<<<<< HEAD
-    if not st.session_state.transcripts:
-=======
-    # Get all transcripts from database
-    transcripts = st.session_state.db.get_all_transcripts()
-
-    if not transcripts:
->>>>>>> e51180cb
-        st.warning("No transcripts available. Please upload and process a transcript first.")
-        if st.button("Go to Transcript Management"):
-            st.session_state.current_tab = "Transcript Management"
-            st.rerun()
-    else:
-        # Transcript Selection
-        st.header("Select Transcript")
-<<<<<<< HEAD
-        transcript_titles = [t["title"] for t in st.session_state.transcripts]
-        selected_transcript = st.selectbox("Choose a transcript", transcript_titles)
-
-        # Find selected transcript data
-        transcript_data = next(
-            (t for t in st.session_state.transcripts if t["title"] == selected_transcript),
-            None
-        )
-
-        if transcript_data and st.button("Generate Summary"):
-            with st.spinner("Generating summary..."):
-                # TODO: Implement actual summary generation
-                st.success("Summary generated successfully!")
-
-                # Display Transcript Content
-                st.header("Full Transcript")
-                with st.expander("Show Full Transcript"):
-                    for segment in transcript_data["content"]["segments"]:
-                        st.markdown(f"**{segment['speaker']}** ({segment['start']:.1f}s - {segment['end']:.1f}s):")
-                        st.markdown(f"> {segment['text']}")
-
-                # Display metadata
-                st.header("Meeting Information")
-                st.write(f"- **Total Speakers:** {transcript_data['content']['metadata']['total_speakers']}")
-                st.write(f"- **Processing Date:** {transcript_data['content']['metadata']['processed_at']}")
-                st.write(f"- **Original Filename:** {transcript_data['content']['metadata']['filename']}")
-
-                # Placeholder for future features
-                st.header("Key Decisions")
-                st.info("Key decisions extraction coming soon!")
-
-                st.header("Action Items")
-                st.info("Action items extraction coming soon!")
-=======
-        transcript_options = {t["meeting_title"]: t["id"] for t in transcripts}
-        selected_title = st.selectbox("Choose a transcript", list(transcript_options.keys()))
-        selected_id = transcript_options[selected_title]
-
-        # Check if summary exists
-        existing_summary = st.session_state.db.get_summary_by_transcript_id(selected_id)
-
-        if existing_summary:
-            st.success("Summary already exists!")
-
-            st.header("Meeting Summary")
-            st.write(existing_summary["summary_text"])
-
-            if existing_summary["key_decisions"]:
-                st.header("Key Decisions")
-                st.write(existing_summary["key_decisions"])
-
-            if existing_summary["action_items"]:
-                st.header("Action Items")
-                st.write(existing_summary["action_items"])
-
-            # Option to regenerate
-            if st.button("Regenerate Summary"):
-                st.info("Summary regeneration will be implemented in future updates.")
-
-        elif st.button("Generate Summary"):
-            with st.spinner("Generating summary..."):
-                # Get full transcript
-                transcript = st.session_state.db.get_transcript_by_id(selected_id)
-                if transcript:
-                    try:
-                        transcript_content = json.loads(transcript["content"])
-                        # Extract full text for summary generation
-                        full_text = transcript_content["text"] if "text" in transcript_content else transcript_content
-
-                        # TODO: Implement actual summary generation
-                        # For now, just save a placeholder summary
-                        summary = st.session_state.db.save_summary(
-                            transcript_id=selected_id,
-                            summary_text=f"Summary will be implemented soon. Full text: {full_text[:100]}...",
-                            key_decisions="Key decisions will be extracted in future updates.",
-                            action_items="Action items will be extracted in future updates."
-                        )
-
-                        if summary:
-                            st.success("Summary generated and saved!")
-                            st.rerun()  # Refresh to show the new summary
-                        else:
-                            st.error("Failed to save summary.")
-                    except json.JSONDecodeError:
-                        # Handle plain text transcripts
-                        summary = st.session_state.db.save_summary(
-                            transcript_id=selected_id,
-                            summary_text=f"Summary will be implemented soon. Preview: {transcript['content'][:100]}...",
-                            key_decisions="Key decisions will be extracted in future updates.",
-                            action_items="Action items will be extracted in future updates."
-                        )
-
-                        if summary:
-                            st.success("Summary generated and saved!")
-                            st.rerun()
-                        else:
-                            st.error("Failed to save summary.")
-                else:
-                    st.error("Failed to retrieve transcript from database.")
->>>>>>> e51180cb
+import streamlit as st
+import json
+from pathlib import Path
+from src.audio_transcriber import AudioTranscriber
+from src.transcript_formatter import TranscriptFormatter
+from src.utils import save_uploaded_file, get_unique_filename
+from src.db import DatabaseManager
+from config import ASSEMBLYAI_API_KEY
+
+# Page configuration (MUST BE THE FIRST STREAMLIT COMMAND)
+st.set_page_config(page_title="Meeting Summary & Decision Tracker", layout="wide")
+
+# Custom CSS for styling
+def local_css(file_name):
+    with open(file_name) as f:
+        st.markdown(f'<style>{f.read()}</style>', unsafe_allow_html=True)
+
+try:
+    local_css("styles.css")
+except FileNotFoundError:
+    st.warning("styles.css not found. Using default styling.")
+
+# Initialize session state
+if "current_tab" not in st.session_state:
+    st.session_state.current_tab = "Instructions"
+
+if 'transcriber' not in st.session_state:
+    st.session_state.transcriber = AudioTranscriber(ASSEMBLYAI_API_KEY)
+
+# Initialize database manager in session state
+if 'db' not in st.session_state:
+    st.session_state.db = DatabaseManager()
+
+# Sidebar for navigation
+st.sidebar.title("Navigation")
+tabs = ["Instructions", "Transcript Management", "Generate Summary"]
+tab = st.sidebar.radio("Go to", tabs, index=tabs.index(st.session_state.current_tab))
+
+# Instructions Tab
+if tab == "Instructions":
+    st.session_state.current_tab = "Instructions"
+    st.title("Welcome to the Meeting Summary & Decision Tracker")
+    st.write("""
+    This application helps you manage meeting transcripts, generate summaries, and track decisions.
+    Please follow the instructions below to get started.
+    """)
+
+    st.header("Instructions")
+    st.write("""
+    1. **Transcript Management Tab:** Upload audio files or text transcripts for processing.
+    2. **Generate Summary Tab:** Select a processed transcript to generate summary and key points.
+    """)
+
+    if st.button("Get Started"):
+        st.session_state.current_tab = "Transcript Management"
+        st.rerun()
+
+# Transcript Management Tab
+elif tab == "Transcript Management":
+    st.session_state.current_tab = "Transcript Management"
+    st.title("Transcript Management")
+
+    # Upload Section
+    st.header("Upload Transcript")
+    upload_type = st.radio("Choose Upload Type", ["Audio File", "Text Transcript"])
+
+    if upload_type == "Audio File":
+        col1, col2 = st.columns([2, 1])
+        with col1:
+            uploaded_file = st.file_uploader(
+                "Upload Audio File (WAV/MP3)",
+                type=["wav", "mp3"],
+                help="Upload an audio file for transcription"
+            )
+
+        with col2:
+            meeting_title = st.text_input(
+                "Meeting Title",
+                placeholder="Enter a title for this meeting",
+                help="This will help identify the transcript later"
+            )
+
+        if uploaded_file and meeting_title and st.button("Transcribe Audio"):
+            with st.spinner("Processing audio file..."):
+                try:
+                    # Save uploaded file
+                    file_path, error = save_uploaded_file(uploaded_file)
+                    if error:
+                        st.error(f"Error saving file: {error}")
+                        st.stop()
+
+                    # Create transcripts directory if it doesn't exist
+                    transcripts_dir = Path("transcripts")
+                    transcripts_dir.mkdir(exist_ok=True)
+
+                    # Generate output path using meeting title
+                    safe_title = "".join(c if c.isalnum() else "_" for c in meeting_title)
+                    output_path = get_unique_filename(f"transcripts/{safe_title}.json")
+
+                    # Transcribe with file output
+                    result = st.session_state.transcriber.transcribe(
+                        audio_path=file_path,
+                        meeting_title=meeting_title,
+                        output_path=output_path
+                    )
+
+                    # Save to database
+                    saved_transcript = st.session_state.db.save_transcript(
+                        title=meeting_title,
+                        content=result["plain"],  # Use the plain text version for DB
+                        source_type=result["source_type"]
+                    )
+
+                    if saved_transcript:
+                        st.success("✅ Transcription completed and saved to both database and file!")
+
+                        with st.expander("Show Preview"):
+                            st.subheader("Transcript Preview:")
+                            # Show first few lines of the formatted text
+                            preview_text = result["plain"].split("\n\n")[:3]
+                            for line in preview_text:
+                                st.markdown(f"> {line}")
+
+                            st.info(f"""
+                            Transcript saved in two locations:
+                            - Database (for application use)
+                            - JSON file at: {output_path} (for backup/external use)
+                            """)
+                    else:
+                        st.error("Failed to save transcript to database.")
+                        st.warning(f"However, the transcript was saved to file at: {output_path}")
+
+                except Exception as e:
+                    st.error(f"Transcription failed: {str(e)}")
+                    st.error("Please try again or contact support if the problem persists.")
+                finally:
+                    # Clean up uploaded file
+                    if file_path and Path(file_path).exists():
+                        Path(file_path).unlink()
+
+    elif upload_type == "Text Transcript":
+        col1, col2 = st.columns([2, 1])
+        with col1:
+            text_transcript = st.text_area(
+                "Paste Text Transcript",
+                placeholder="Paste your text transcript here...",
+                height=300
+            )
+        with col2:
+            meeting_title = st.text_input(
+                "Meeting Title",
+                placeholder="Enter a title for this meeting",
+                help="This will help identify the transcript later"
+            )
+
+        if meeting_title and text_transcript and st.button("Process Text"):
+            try:
+                # Save to database
+                saved_transcript = st.session_state.db.save_transcript(
+                    title=meeting_title,
+                    content=text_transcript,
+                    source_type='text'
+                )
+
+                if saved_transcript:
+                    st.success("✅ Text transcript saved successfully!")
+                else:
+                    st.error("Failed to save transcript to database.")
+
+            except Exception as e:
+                st.error(f"Failed to process transcript: {str(e)}")
+
+    # List of Saved Transcripts
+    st.header("Saved Transcripts")
+    transcripts = st.session_state.db.get_all_transcripts()
+
+    if transcripts:
+        transcript_data = {
+            "Meeting Title": [],
+            "Source Type": [],
+            "Created At": []
+        }
+
+        for transcript in transcripts:
+            transcript_data["Meeting Title"].append(transcript["meeting_title"])
+            transcript_data["Source Type"].append(transcript["source_type"])
+            transcript_data["Created At"].append(
+                transcript["created_at"].split("T")[0]  # Show only date part
+            )
+
+        st.table(transcript_data)
+    else:
+        st.info("No transcripts available yet. Upload an audio file or text to get started!")
+
+# Generate Summary Tab
+elif tab == "Generate Summary":
+    st.session_state.current_tab = "Generate Summary"
+    st.title("Generate Summary")
+
+    # Get all transcripts from database
+    transcripts = st.session_state.db.get_all_transcripts()
+
+    if not transcripts:
+        st.warning("No transcripts available. Please upload and process a transcript first.")
+        if st.button("Go to Transcript Management"):
+            st.session_state.current_tab = "Transcript Management"
+            st.rerun()
+    else:
+        # Transcript Selection
+        st.header("Select Transcript")
+        transcript_options = {t["meeting_title"]: t["id"] for t in transcripts}
+        selected_title = st.selectbox("Choose a transcript", list(transcript_options.keys()))
+        selected_id = transcript_options[selected_title]
+
+        # Check if summary exists
+        existing_summary = st.session_state.db.get_summary_by_transcript_id(selected_id)
+
+        if existing_summary:
+            st.success("Summary already exists!")
+
+            st.header("Meeting Summary")
+            st.write(existing_summary["summary_text"])
+
+            if existing_summary["key_decisions"]:
+                st.header("Key Decisions")
+                st.write(existing_summary["key_decisions"])
+
+            if existing_summary["action_items"]:
+                st.header("Action Items")
+                st.write(existing_summary["action_items"])
+
+            # Option to regenerate
+            if st.button("Regenerate Summary"):
+                st.info("Summary regeneration will be implemented in future updates.")
+
+        elif st.button("Generate Summary"):
+            with st.spinner("Generating summary..."):
+                # Get full transcript
+                transcript = st.session_state.db.get_transcript_by_id(selected_id)
+                if transcript:
+                    try:
+                        transcript_content = json.loads(transcript["content"])
+                        # Extract full text for summary generation
+                        full_text = transcript_content["text"] if "text" in transcript_content else transcript_content
+
+                        # TODO: Implement actual summary generation
+                        # For now, just save a placeholder summary
+                        summary = st.session_state.db.save_summary(
+                            transcript_id=selected_id,
+                            summary_text=f"Summary will be implemented soon. Full text: {full_text[:100]}...",
+                            key_decisions="Key decisions will be extracted in future updates.",
+                            action_items="Action items will be extracted in future updates."
+                        )
+
+                        if summary:
+                            st.success("Summary generated and saved!")
+                            st.rerun()  # Refresh to show the new summary
+                        else:
+                            st.error("Failed to save summary.")
+                    except json.JSONDecodeError:
+                        # Handle plain text transcripts
+                        summary = st.session_state.db.save_summary(
+                            transcript_id=selected_id,
+                            summary_text=f"Summary will be implemented soon. Preview: {transcript['content'][:100]}...",
+                            key_decisions="Key decisions will be extracted in future updates.",
+                            action_items="Action items will be extracted in future updates."
+                        )
+
+                        if summary:
+                            st.success("Summary generated and saved!")
+                            st.rerun()
+                        else:
+                            st.error("Failed to save summary.")
+                else:
+                    st.error("Failed to retrieve transcript from database.")